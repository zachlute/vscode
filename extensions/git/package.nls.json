{
	"command.clone": "Clone",
	"command.init": "Initialize Repository",
	"command.refresh": "Refresh",
	"command.openChange": "Open Changes",
	"command.openFile": "Open File",
	"command.stage": "Stage Changes",
	"command.stageAll": "Stage All Changes",
	"command.stageSelectedRanges": "Stage Selected Ranges",
	"command.revertSelectedRanges": "Revert Selected Ranges",
	"command.unstage": "Unstage Changes",
	"command.unstageAll": "Unstage All Changes",
	"command.unstageSelectedRanges": "Unstage Selected Ranges",
	"command.clean": "Discard Changes",
	"command.cleanAll": "Discard All Changes",
	"command.commit": "Commit",
	"command.commitStaged": "Commit Staged",
	"command.commitStagedSigned": "Commit Staged (Signed Off)",
	"command.commitAll": "Commit All",
	"command.commitAllSigned": "Commit All (Signed Off)",
	"command.undoCommit": "Undo Last Commit",
	"command.checkout": "Checkout to...",
	"command.branch": "Create Branch...",
	"command.pull": "Pull",
	"command.pullRebase": "Pull (Rebase)",
	"command.push": "Push",
	"command.pushTo": "Push to...",
	"command.sync": "Sync",
	"command.publish": "Publish",
	"command.showOutput": "Show Git Output",
	"config.enabled": "Whether git is enabled",
	"config.path": "Path to the git executable",
	"config.autorefresh": "Whether auto refreshing is enabled",
	"config.autofetch": "Whether auto fetching is enabled",
	"config.enableLongCommitWarning": "Whether long commit messages should be warned about",
	"config.confirmSync": "Confirm before synchronizing git repositories",
	"config.countBadge": "Controls the git badge counter. `all` counts all changes. `tracked` counts only the tracked changes. `off` turns it off.",
	"config.checkoutType": "Controls what type of branches are listed when running `Checkout to...`. `all` shows all refs, `local` shows only the local branchs, `tags` shows only tags and `remote` shows only remote branches.",
	"config.ignoreLegacyWarning": "Ignores the legacy Git warning",
	"config.ignoreLimitWarning": "Ignores the warning when there are too many changes in a repository",
<<<<<<< HEAD
	"config.defaultCloneDirectory": "The default location where to clone a git repository"
=======
	"config.enableSmartCommit": "Commit all changes when there are not staged changes."
>>>>>>> e64cf312
}<|MERGE_RESOLUTION|>--- conflicted
+++ resolved
@@ -38,9 +38,6 @@
 	"config.checkoutType": "Controls what type of branches are listed when running `Checkout to...`. `all` shows all refs, `local` shows only the local branchs, `tags` shows only tags and `remote` shows only remote branches.",
 	"config.ignoreLegacyWarning": "Ignores the legacy Git warning",
 	"config.ignoreLimitWarning": "Ignores the warning when there are too many changes in a repository",
-<<<<<<< HEAD
-	"config.defaultCloneDirectory": "The default location where to clone a git repository"
-=======
+	"config.defaultCloneDirectory": "The default location where to clone a git repository",
 	"config.enableSmartCommit": "Commit all changes when there are not staged changes."
->>>>>>> e64cf312
 }